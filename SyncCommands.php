--- conflicted
+++ resolved
@@ -226,47 +226,12 @@
         $this->write('Skipping database dump. Import will use old file if one exists.', 'warning');
       }
       // Skip dump if we have a recent file.
-<<<<<<< HEAD
       elseif ((file_exists($dump_file_abs) && time()-filemtime($dump_file_abs) < 8 * 3600) && !$force_download) {
         $this->write('Skipping database dump. Recent dump found.', 'notice');
       }
       else {
         $this->runCommand('Dumping database to file', 'Database dumped to file', "drush @{$site}.{$environment_from} sql:dump --gzip > {$dump_file_zip_abs}");
         $this->runCommand('Uncompressing database', 'Database uncompressed', "gunzip -df {$dump_file_zip_abs}");
-=======
-      elseif ((file_exists($dump_file_abs) && time()-filemtime($dump_file_abs) < 8 * 3600) && !force_download) {
-        $this->write('Skipping database dump. Recent dump found.', 'notice');
-      }
-      else {
-        $this->write('Dumping database to file.');
-
-        $process = Drush::process("drush @{$site}.{$environment_from} sql:dump --gzip > {$dump_file_zip_abs}");
-        $success = ($this->io()->isVerbose()) ? $process->run($process->showRealtime()) : $process->run();
-
-        if ($success === 0) {
-          $this->write('Dumping database to file.', 'success', TRUE);
-
-          $this->write('Uncompressing database.');
-
-          $process = Drush::process("gunzip -df {$dump_file_zip_abs}");
-          $success = ($this->io()->isVerbose()) ? $process->run($process->showRealtime()) : $process->run();
-
-          if ($success === 0) {
-            $this->write('Uncompressing database.', 'success', TRUE);
-          }
-          else {
-            $this->write('Error uncompressing database.', 'error', TRUE);
-            $this->write($process->getErrorOutput());
-            $this->write('Import will use old file if one exists.', 'warning');
-          }
-
-        }
-        else {
-          $this->write('Error dumping database.', 'error', TRUE);
-          $this->write($process->getErrorOutput());
-          $this->write('Import will use old file if one exists.', 'warning');
-        }
->>>>>>> 4644d8ca
       }
     }
 
@@ -281,33 +246,8 @@
         $this->write('Skipping database import.', 'warning');
       }
       else {
-<<<<<<< HEAD
         $this->runDrushCommand('Dropping local database', 'Dropped local database', $alias, 'sql:drop'[],['yes' => TRUE]);
         $this->runCommand('Importing database from file', 'Imported database', "drush @{$site}.local sqlc < $dump_file_abs");
-=======
-        $this->write('Dropping local database.');
-        $process = Drush::drush($local_alias, 'sql:drop', [], ['yes' => TRUE]);
-        $success = ($this->io()->isVerbose()) ? $process->run($process->showRealtime()) : $process->run();
-        if ($success !== 0) {
-          $this->write('Failure dropping local database.', 'error', TRUE);
-          $this->write($process->getErrorOutput());
-          $this->write('Skipping database import.', 'warning');
-        }
-        else {
-          $this->write('Dropped local database.', 'success', TRUE);
-          $this->write('Importing database from file.');
-
-          $process = $this->processManager()->shell("drush @{$site}.local sqlc < $dump_file_abs", '/var/www/docroot');
-          $success = ($this->io()->isVerbose()) ? $process->run($process->showRealtime()) : $process->run();
-          if ($success === 0) {
-            $this->write('Imported database from file.', 'success', TRUE);
-          }
-          else {
-            $this->write('Failure importing database from file.', 'error', TRUE);
-            $this->write($process->getErrorOutput());
-          }
-        }
->>>>>>> 4644d8ca
       }
     }
   }
@@ -368,6 +308,4 @@
       throw new CommandFailedException('Failed ' . strtolower($title));
     }
   }
-
-
 }